{
  description = "A basic AppImage bundler";

  inputs = {
<<<<<<< HEAD
    nixpkgs.url = "nixpkgs/nixos-23.05";
=======
    nixpkgs.url = "github:nixos/nixpkgs/nixos-unstable";
>>>>>>> fc1192db
    flake-utils.url = "github:numtide/flake-utils";

    flake-compat = {
      url = "github:edolstra/flake-compat";
      flake = false;
    };
<<<<<<< HEAD

    appimage-runtime = {
      url = "github:AppImageCrafters/appimage-runtime";
      flake = false;
    };

    squashfuse = {
      # * 53e1b97002c7bc13392a6b0121680d28a94a9715 add support for mounting of subdirectory
      #   which changes API of sqfs_open_image and sqfs_usage
      #   The correct patch should be add NULL when calling them in appimage-runtime
      # * 1d6da796e7d4447af8ce2d7efe51dc053d314221 add low-level uid=N and gid=N options
      url = "github:vasi/squashfuse/0.1.105";
      flake = false;
    };
=======
>>>>>>> fc1192db
  };

  outputs = { self, nixpkgs, flake-utils, ... }:
    flake-utils.lib.eachDefaultSystem (system:
      let
        pkgs = (import nixpkgs { inherit system; }).pkgsStatic;
      in
      rec {
<<<<<<< HEAD
        packages.apprun = with pkgs; rustPlatform.buildRustPackage rec {
          pname = "app-run";
          version = "0.0.1";

          src = self;
          cargoLock = {
            lockFile = ./Cargo.lock;
          };

          meta = with lib; {
            description = "Run wrapper for AppImage";
            homepage = "https://github.com/KiruyaMomochi/nix-appimage";
            license = licenses.unlicense;
            maintainers = [ maintainers.tailhook ];
          };
        };

        packages.runtime =
          let
            git-commit = "0000000";
          in
          pkgs.runCommandCC "runtime"
            {
              nativeBuildInputs = with pkgs; [ pkg-config ];
              buildInputs = with pkgs; [
                fuse
                own-squashfuse
                zstd
                zlib
                lzma
                lz4
                lzo
              ];
            } ''
            NIX_CFLAGS_COMPILE="$(pkg-config --cflags fuse) $NIX_CFLAGS_COMPILE"

            # extra includes to make things work
            mkdir -p include/squashfuse
            echo "#include_next <squashfuse/squashfuse.h>" > include/squashfuse/squashfuse.h
            cp ${inputs.squashfuse}/fuseprivate.h -t include/squashfuse

            $CC ${inputs.appimage-runtime}/src/main.c -o $out \
              -I./include -D_FILE_OFFSET_BITS=64 -DGIT_COMMIT='"${git-commit}"' \
              -lfuse -lsquashfuse_ll -lzstd -lz -llzma -llz4 -llzo2 \
              -T ${inputs.appimage-runtime}/src/data_sections.ld
=======
        # runtimes are an executable that mount the squashfs part of the appimage and start AppRun
        packages.appimage-runtimes = {
          appimagecrafters = pkgs.callPackage ./runtimes/appimagecrafters { };
          appimage-type2-runtime = pkgs.callPackage ./runtimes/appimage-type2-runtime { };
        };
>>>>>>> fc1192db

        # appruns contain an AppRun executable that does setup and launches entrypoint
        packages.appimage-appruns = {
          userns-chroot = pkgs.callPackage ./appruns/userns-chroot { };
        };

<<<<<<< HEAD
        # Produce an (probably non-conforming) AppImage.
        #
        # The AppImage type 2 format is simply the runtime binary concatenated
        # with a squashfs. When running the AppImage, the squashfs binary is
        # extracted/mounted at an arbitrary place and the AppRun binary within
        # run.
        mkappimage = { drv, entrypoint, name }:
          let
            arch = builtins.head (builtins.split "-" system);
            closure = pkgs.writeReferencesToFile drv;
            extras = [
              "AppRun f 555 0 0 cat ${packages.apprun}/bin/app-run"
              "entrypoint s 555 0 0 ${entrypoint}"
              "mountroot d 777 0 0" # TODO permissions?
            ];
            extra-args = pkgs.lib.concatMapStrings (x: " -p \"${x}\"") extras;
          in
          pkgs.runCommand "${name}-${arch}.AppImage"
            {
              nativeBuildInputs = with pkgs; [ squashfsTools ];
            } ''
            mksquashfs $(cat ${closure}) $out \
              -no-strip \
              -offset $(stat -L -c%s ${packages.runtime}) \
              -comp zstd \
              -all-root \
              -noappend \
              -b 1M \
              ${extra-args}
            dd if=${packages.runtime} of=$out conv=notrunc
            chmod 755 $out
          '';
=======
        lib.mkAppImage = pkgs.callPackage ./mkAppImage.nix {
          mkappimage-runtime = packages.appimage-runtimes.appimage-type2-runtime;
          mkappimage-apprun = packages.appimage-appruns.userns-chroot;
        };
>>>>>>> fc1192db

        bundlers.default = drv:
          if drv.type == "app" then
            lib.mkAppImage
              {
                program = drv.program;
              }
          else if drv.type == "derivation" then
            lib.mkAppImage
              {
                program = pkgs.lib.getExe drv;
              }
          else builtins.abort "don't know how to build ${drv.type}; only know app and derivation";

        checks =
          let
            # use regular (non-static) nixpkgs
            pkgs = import nixpkgs { inherit system; };
            hello-appimage = bundlers.default pkgs.hello;
          in
<<<<<<< HEAD
          drv:
            assert pkgs.lib.assertMsg (handler ? ${drv.type}) "don't know how to make app image for type '${drv.type}'; only know ${known-types}";
            handler.${drv.type} drv;

        devShell = with nixpkgs.legacyPackages.${system}; mkShell {
          buildInputs = [ cargo rustc rustfmt pre-commit rustPackages.clippy rust-analyzer ];
          RUST_SRC_PATH = rustPlatform.rustLibSrc;
        };
=======
          {
            hello-is-static = pkgs.runCommand "check-hello-is-static"
              {
                nativeBuildInputs = [ (pkgs.lib.getBin pkgs.stdenv.cc.libc) ];
              } ''
              (! ldd ${hello-appimage} 2>&1) | grep "not a dynamic executable"
              touch $out
            '';
          };
>>>>>>> fc1192db
      });
}<|MERGE_RESOLUTION|>--- conflicted
+++ resolved
@@ -2,18 +2,13 @@
   description = "A basic AppImage bundler";
 
   inputs = {
-<<<<<<< HEAD
-    nixpkgs.url = "nixpkgs/nixos-23.05";
-=======
-    nixpkgs.url = "github:nixos/nixpkgs/nixos-unstable";
->>>>>>> fc1192db
+    nixpkgs.url = "nixpkgs/nixos-24.11";
     flake-utils.url = "github:numtide/flake-utils";
 
     flake-compat = {
       url = "github:edolstra/flake-compat";
       flake = false;
     };
-<<<<<<< HEAD
 
     appimage-runtime = {
       url = "github:AppImageCrafters/appimage-runtime";
@@ -28,8 +23,6 @@
       url = "github:vasi/squashfuse/0.1.105";
       flake = false;
     };
-=======
->>>>>>> fc1192db
   };
 
   outputs = { self, nixpkgs, flake-utils, ... }:
@@ -38,104 +31,21 @@
         pkgs = (import nixpkgs { inherit system; }).pkgsStatic;
       in
       rec {
-<<<<<<< HEAD
-        packages.apprun = with pkgs; rustPlatform.buildRustPackage rec {
-          pname = "app-run";
-          version = "0.0.1";
-
-          src = self;
-          cargoLock = {
-            lockFile = ./Cargo.lock;
-          };
-
-          meta = with lib; {
-            description = "Run wrapper for AppImage";
-            homepage = "https://github.com/KiruyaMomochi/nix-appimage";
-            license = licenses.unlicense;
-            maintainers = [ maintainers.tailhook ];
-          };
-        };
-
-        packages.runtime =
-          let
-            git-commit = "0000000";
-          in
-          pkgs.runCommandCC "runtime"
-            {
-              nativeBuildInputs = with pkgs; [ pkg-config ];
-              buildInputs = with pkgs; [
-                fuse
-                own-squashfuse
-                zstd
-                zlib
-                lzma
-                lz4
-                lzo
-              ];
-            } ''
-            NIX_CFLAGS_COMPILE="$(pkg-config --cflags fuse) $NIX_CFLAGS_COMPILE"
-
-            # extra includes to make things work
-            mkdir -p include/squashfuse
-            echo "#include_next <squashfuse/squashfuse.h>" > include/squashfuse/squashfuse.h
-            cp ${inputs.squashfuse}/fuseprivate.h -t include/squashfuse
-
-            $CC ${inputs.appimage-runtime}/src/main.c -o $out \
-              -I./include -D_FILE_OFFSET_BITS=64 -DGIT_COMMIT='"${git-commit}"' \
-              -lfuse -lsquashfuse_ll -lzstd -lz -llzma -llz4 -llzo2 \
-              -T ${inputs.appimage-runtime}/src/data_sections.ld
-=======
         # runtimes are an executable that mount the squashfs part of the appimage and start AppRun
         packages.appimage-runtimes = {
           appimagecrafters = pkgs.callPackage ./runtimes/appimagecrafters { };
           appimage-type2-runtime = pkgs.callPackage ./runtimes/appimage-type2-runtime { };
         };
->>>>>>> fc1192db
 
         # appruns contain an AppRun executable that does setup and launches entrypoint
         packages.appimage-appruns = {
           userns-chroot = pkgs.callPackage ./appruns/userns-chroot { };
         };
 
-<<<<<<< HEAD
-        # Produce an (probably non-conforming) AppImage.
-        #
-        # The AppImage type 2 format is simply the runtime binary concatenated
-        # with a squashfs. When running the AppImage, the squashfs binary is
-        # extracted/mounted at an arbitrary place and the AppRun binary within
-        # run.
-        mkappimage = { drv, entrypoint, name }:
-          let
-            arch = builtins.head (builtins.split "-" system);
-            closure = pkgs.writeReferencesToFile drv;
-            extras = [
-              "AppRun f 555 0 0 cat ${packages.apprun}/bin/app-run"
-              "entrypoint s 555 0 0 ${entrypoint}"
-              "mountroot d 777 0 0" # TODO permissions?
-            ];
-            extra-args = pkgs.lib.concatMapStrings (x: " -p \"${x}\"") extras;
-          in
-          pkgs.runCommand "${name}-${arch}.AppImage"
-            {
-              nativeBuildInputs = with pkgs; [ squashfsTools ];
-            } ''
-            mksquashfs $(cat ${closure}) $out \
-              -no-strip \
-              -offset $(stat -L -c%s ${packages.runtime}) \
-              -comp zstd \
-              -all-root \
-              -noappend \
-              -b 1M \
-              ${extra-args}
-            dd if=${packages.runtime} of=$out conv=notrunc
-            chmod 755 $out
-          '';
-=======
         lib.mkAppImage = pkgs.callPackage ./mkAppImage.nix {
           mkappimage-runtime = packages.appimage-runtimes.appimage-type2-runtime;
           mkappimage-apprun = packages.appimage-appruns.userns-chroot;
         };
->>>>>>> fc1192db
 
         bundlers.default = drv:
           if drv.type == "app" then
@@ -156,16 +66,6 @@
             pkgs = import nixpkgs { inherit system; };
             hello-appimage = bundlers.default pkgs.hello;
           in
-<<<<<<< HEAD
-          drv:
-            assert pkgs.lib.assertMsg (handler ? ${drv.type}) "don't know how to make app image for type '${drv.type}'; only know ${known-types}";
-            handler.${drv.type} drv;
-
-        devShell = with nixpkgs.legacyPackages.${system}; mkShell {
-          buildInputs = [ cargo rustc rustfmt pre-commit rustPackages.clippy rust-analyzer ];
-          RUST_SRC_PATH = rustPlatform.rustLibSrc;
-        };
-=======
           {
             hello-is-static = pkgs.runCommand "check-hello-is-static"
               {
@@ -175,6 +75,5 @@
               touch $out
             '';
           };
->>>>>>> fc1192db
       });
 }